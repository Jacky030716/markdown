--- conflicted
+++ resolved
@@ -20,17 +20,10 @@
         return $response;
     });
 
-<<<<<<< HEAD
-    $app->group('/api/v1', function (Group $group){
-        $group->group('/users', require __DIR__ . '/routes/users.php');
-        $group->group('/lecturers', require __DIR__ . '/routes/lecturers.php'); 
-        $group->group('/courses', require __DIR__ . '/routes/courses.php'); 
-=======
     $app->group('/api/v1', function (Group $group) {
         $group->group('/lecturers', require __DIR__ . '/routes/lecturers.php');
         $group->group('/courses', require __DIR__ . '/routes/courses.php');
         // $group->group('/students', require __DIR__ . '/routes/students.php');
         $group->group('/advisors', require __DIR__ . '/routes/advisors.php');
->>>>>>> abed48bb
     });
 };